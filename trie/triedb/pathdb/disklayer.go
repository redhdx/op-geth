--- conflicted
+++ resolved
@@ -303,11 +303,10 @@
 	}
 	rawdb.WriteStateID(dl.db.diskdb, bottom.rootHash(), bottom.stateID())
 
-<<<<<<< HEAD
 	// Construct a new disk layer by merging the nodes from the provided diff
 	// layer, and flush the content in disk layer if there are too many nodes
 	// cached. The clean cache is inherited from the original disk layer.
-	ndl := newDiskLayer(bottom.root, bottom.stateID(), dl.db, dl.cleans, dl.buffer.commit(bottom.nodes))
+	ndl := newDiskLayer(bottom.root, bottom.stateID(), dl.db, dl.cleans, dl.buffer.commit(bottom.root, bottom.id, bottom.block, bottom.nodes))
 
 	// In a unique scenario where the ID of the oldest history object (after tail
 	// truncation) surpasses the persisted state ID, we take the necessary action
@@ -317,15 +316,6 @@
 		force = true
 	}
 	if err := ndl.buffer.flush(ndl.db.diskdb, ndl.cleans, ndl.id, force); err != nil {
-=======
-	// Construct a new disk layer by merging the nodes from the provided
-	// diff layer, and flush the content in disk layer if there are too
-	// many nodes cached. The clean cache is inherited from the original
-	// disk layer for reusing.
-	ndl := newDiskLayer(bottom.root, bottom.stateID(), dl.db, dl.cleans, dl.buffer.commit(bottom.root, bottom.id, bottom.block, bottom.nodes))
-	err := ndl.buffer.flush(ndl.db.diskdb, ndl.cleans, ndl.id, force)
-	if err != nil {
->>>>>>> 0b1f3edb
 		return nil, err
 	}
 	// To remove outdated history objects from the end, we set the 'tail' parameter
