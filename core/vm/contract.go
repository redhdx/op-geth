// Copyright 2015 The go-ethereum Authors
// This file is part of the go-ethereum library.
//
// The go-ethereum library is free software: you can redistribute it and/or modify
// it under the terms of the GNU Lesser General Public License as published by
// the Free Software Foundation, either version 3 of the License, or
// (at your option) any later version.
//
// The go-ethereum library is distributed in the hope that it will be useful,
// but WITHOUT ANY WARRANTY; without even the implied warranty of
// MERCHANTABILITY or FITNESS FOR A PARTICULAR PURPOSE. See the
// GNU Lesser General Public License for more details.
//
// You should have received a copy of the GNU Lesser General Public License
// along with the go-ethereum library. If not, see <http://www.gnu.org/licenses/>.

package vm

import (
	"github.com/ethereum/go-ethereum/common"
	"github.com/ethereum/go-ethereum/core/opcodeCompiler/compiler"
	"github.com/holiman/uint256"
	"math/big"
)

// ContractRef is a reference to the contract's backing object
type ContractRef interface {
	Address() common.Address
}

// AccountRef implements ContractRef.
//
// Account references are used during EVM initialisation and
// its primary use is to fetch addresses. Removing this object
// proves difficult because of the cached jump destinations which
// are fetched from the parent contract (i.e. the caller), which
// is a ContractRef.
type AccountRef common.Address

// Address casts AccountRef to an Address
func (ar AccountRef) Address() common.Address { return (common.Address)(ar) }

// Contract represents an ethereum contract in the state database. It contains
// the contract code, calling arguments. Contract implements ContractRef
type Contract struct {
	// CallerAddress is the result of the caller which initialised this
	// contract. However when the "call method" is delegated this value
	// needs to be initialised to that of the caller's caller.
	CallerAddress common.Address
	caller        ContractRef
	self          ContractRef

	jumpdests map[common.Hash]bitvec // Aggregated result of JUMPDEST analysis.
	analysis  bitvec                 // Locally cached result of JUMPDEST analysis

	Code     []byte
	CodeHash common.Hash
	CodeAddr *common.Address
	Input    []byte

<<<<<<< HEAD
	Gas       uint64
	value     *big.Int
	optimized bool
=======
	Gas   uint64
	value *uint256.Int
>>>>>>> 7c281983
}

// NewContract returns a new contract environment for the execution of EVM.
func NewContract(caller ContractRef, object ContractRef, value *uint256.Int, gas uint64) *Contract {
	c := &Contract{CallerAddress: caller.Address(), caller: caller, self: object}

	if parent, ok := caller.(*Contract); ok {
		// Reuse JUMPDEST analysis from parent context if available.
		c.jumpdests = parent.jumpdests
	} else {
		c.jumpdests = make(map[common.Hash]bitvec)
	}

	// Gas should be a pointer so it can safely be reduced through the run
	// This pointer will be off the state transition
	c.Gas = gas
	// ensures a value is set
	c.value = value

	return c
}

func (c *Contract) validJumpdest(dest *uint256.Int) bool {
	udest, overflow := dest.Uint64WithOverflow()
	// PC cannot go beyond len(code) and certainly can't be bigger than 63bits.
	// Don't bother checking for JUMPDEST in that case.
	if overflow || udest >= uint64(len(c.Code)) {
		return false
	}
	// Only JUMPDESTs allowed for destinations
	if OpCode(c.Code[udest]) != JUMPDEST {
		return false
	}
	return c.isCode(udest)
}

// isCode returns true if the provided PC location is an actual opcode, as
// opposed to a data-segment following a PUSHN operation.
func (c *Contract) isCode(udest uint64) bool {
	// Do we already have an analysis laying around?
	if c.analysis != nil {
		return c.analysis.codeSegment(udest)
	}
	// Do we have a contract hash already?
	// If we do have a hash, that means it's a 'regular' contract. For regular
	// contracts ( not temporary initcode), we store the analysis in a map
	if c.CodeHash != (common.Hash{}) {
		// Does parent context have the analysis?
		analysis, exist := c.jumpdests[c.CodeHash]
		if !exist {
			// Do the analysis and save in parent context
			// We do not need to store it in c.analysis
			if c.optimized {
				analysis = compiler.LoadBitvec(c.CodeHash)
				if analysis == nil {
					analysis = codeBitmap(c.Code)
					compiler.StoreBitvec(c.CodeHash, analysis)
				}
				c.jumpdests[c.CodeHash] = analysis
			} else {
				analysis = codeBitmap(c.Code)
				c.jumpdests[c.CodeHash] = analysis
			}
		}
		// Also stash it in current contract for faster access
		c.analysis = analysis
		return analysis.codeSegment(udest)
	}
	// We don't have the code hash, most likely a piece of initcode not already
	// in state trie. In that case, we do an analysis, and save it locally, so
	// we don't have to recalculate it for every JUMP instruction in the execution
	// However, we don't save it within the parent context
	if c.analysis == nil {
		c.analysis = codeBitmap(c.Code)
	}
	return c.analysis.codeSegment(udest)
}

// AsDelegate sets the contract to be a delegate call and returns the current
// contract (for chaining calls)
func (c *Contract) AsDelegate() *Contract {
	// NOTE: caller must, at all times be a contract. It should never happen
	// that caller is something other than a Contract.
	parent := c.caller.(*Contract)
	c.CallerAddress = parent.CallerAddress
	c.value = parent.value

	return c
}

// GetOp returns the n'th element in the contract's byte array
func (c *Contract) GetOp(n uint64) OpCode {
	if n < uint64(len(c.Code)) {
		return OpCode(c.Code[n])
	}

	return STOP
}

// Caller returns the caller of the contract.
//
// Caller will recursively call caller when the contract is a delegate
// call, including that of caller's caller.
func (c *Contract) Caller() common.Address {
	return c.CallerAddress
}

// UseGas attempts the use gas and subtracts it and returns true on success
func (c *Contract) UseGas(gas uint64) (ok bool) {
	if c.Gas < gas {
		return false
	}
	c.Gas -= gas
	return true
}

// Address returns the contracts address
func (c *Contract) Address() common.Address {
	return c.self.Address()
}

// Value returns the contract's value (sent to it from it's caller)
func (c *Contract) Value() *uint256.Int {
	return c.value
}

// SetCallCode sets the code of the contract and address of the backing data
// object
func (c *Contract) SetCallCode(addr *common.Address, hash common.Hash, code []byte) {
	c.Code = code
	c.CodeHash = hash
	c.CodeAddr = addr
}

// SetCodeOptionalHash can be used to provide code, but it's optional to provide hash.
// In case hash is not provided, the jumpdest analysis will not be saved to the parent context
func (c *Contract) SetCodeOptionalHash(addr *common.Address, codeAndHash *codeAndHash) {
	c.Code = codeAndHash.code
	c.CodeHash = codeAndHash.hash
	c.CodeAddr = addr
}<|MERGE_RESOLUTION|>--- conflicted
+++ resolved
@@ -20,7 +20,6 @@
 	"github.com/ethereum/go-ethereum/common"
 	"github.com/ethereum/go-ethereum/core/opcodeCompiler/compiler"
 	"github.com/holiman/uint256"
-	"math/big"
 )
 
 // ContractRef is a reference to the contract's backing object
@@ -58,14 +57,9 @@
 	CodeAddr *common.Address
 	Input    []byte
 
-<<<<<<< HEAD
 	Gas       uint64
-	value     *big.Int
+	value     *uint256.Int
 	optimized bool
-=======
-	Gas   uint64
-	value *uint256.Int
->>>>>>> 7c281983
 }
 
 // NewContract returns a new contract environment for the execution of EVM.
